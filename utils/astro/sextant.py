"""
sextant.py

A suite of useful coordinate related functions.

Patrick Lazarus, Jan. 31, 2010
"""
import warnings
import types
import numpy as np

import protractor
import calendar

def ha_from_lst(lst, ra):
    """Given local sidereal time (lst) and right ascension (ra),
        both in same units, (degrees, radians, or decimal hours)
        calculate the local hour angle.

        Return value is in same units as input arguments.
    """
    hourangle = lst - ra
    return hourangle


def ha_from_mjdlon(mjd, lon, ra):
    """Given Modified Julian Day (mjd), longitude (lon), right ascension (ra)
        where longitude, measured positive west and negative east from
        Greenwich, is given in degrees and right ascension is also given
        in degrees.

        Return value is in degrees.
    """
    mst_deg = clock.MJD_to_mstUT_deg(mjd)
    hourangle = mst_deg - lon - ra
    return hourangle


def equatorial_to_ecliptic(ra, decl, input="sexigesimal", output="deg", \
                                J2000=True):
    """Given right ascension and declination (provided in units of 'input')
        return ecliptic coordinates (longitude, latitude) in units of 'output'.

        If J2000 is true, assume input coords are in J2000 equinox,
            otherwise assume input coords are in B1950 equinox.
    
        Possible values for input and output are "sexigesimal", "deg" and "rad".
    """
    if J2000:
        obliquity = 0.409092804 # radians
    else:
        obliquity = 0.409206212 # radians

    # Convert equatorial coords to radians
    if input == "sexigesimal":
        ra = protractor.convert(ra, "hmsstr", "rad")
        decl = protractor.convert(decl, "dmsstr", "rad")
    else:
        ra = protractor.convert(ra, input, "rad")
        decl = protractor.convert(decl, input, "rad")

    # Do the conversion
    lon = np.arctan2(np.sin(ra)*np.cos(obliquity) + \
                        np.tan(decl)*np.sin(obliquity),
                        np.cos(ra))
    lat = np.arcsin(np.sin(decl)*np.cos(obliquity) - \
                        np.cos(decl)*np.sin(obliquity)*np.sin(ra))
    
    # Ensure radian values are between 0 and 2pi
    lon = np.mod(lon, np.pi*2)
    lat = np.mod(lat, np.pi*2)
    
    if output == "sexigesimal":
        output = "dmsstr"
    lon = protractor.convert(lon, "rad", output)
    lat = protractor.convert(lat, "rad", output)

    return (lon, lat)


def ecliptic_to_equatorial(lon, lat, input="deg", output="sexigesimal", \
                                J2000=True):
    """Given ecliptic longitude and latitude (provided in units of 'input')
        return equatorial coordinates (right ascension, declination)
        in units of 'output'.

        If J2000 is true, assume input coords are in J2000 equinox,
            otherwise assume input coords are in B1950 equinox.
    
        Possible values for input and output are "sexigesimal", "deg" and "rad".
    """
    if J2000:
        obliquity = 0.409092804 # radians
    else:
        obliquity = 0.409206212 # radians

    # Convert ecliptic coords to radians
    if input == "sexigesimal":
        input = "dmsstr"
    lon = protractor.convert(lon, input, "rad")
    lat = protractor.convert(lat, input, "rad")

    # Do the conversion
    ra = np.arctan2(np.sin(lon)*np.cos(obliquity) - \
                    np.tan(lat)*np.sin(obliquity), \
                    np.cos(lon))
    decl = np.arcsin(np.sin(lat)*np.cos(obliquity) + \
                    np.cos(lat)*np.sin(obliquity)*np.sin(lon))
   
    # Ensure radian values are between 0 and 2pi
    ra = np.mod(ra, np.pi*2)
    decl = np.mod(decl, np.pi*2)
    
    if output == "sexigesimal":
        ra = protractor.convert(ra, "rad", "hmsstr")
        decl = protractor.convert(decl, "rad", "dmsstr")
    else:
        ra = protractor.convert(ra, "rad", output)
        decl = protractor.convert(decl, "rad", output)

    return (ra, decl)


def hadec_to_altaz(ha, decl, obslat, input="sexigesimal", output="deg"):
    """Given hour angle, declination (provided in units of 'input') 
        and observer latitude (in degrees) return local horizontal coordinates
        (altitude and azimuth, in units of 'output').
    
        Possible values for input and output are "sexigesimal", "deg" and "rad".
    """
    # Convert equatorial coords to radians
    if input == "sexigesimal":
        ha = protractor.convert(ha, "hmsstr", "rad")
        decl = protractor.convert(decl, "dmsstr", "rad")
    else:
        ha = protractor.convert(ha, input, "rad")
        decl = protractor.convert(decl, input, "rad")

    # Do the conversion
    az = np.arctan2(np.sin(ha), np.cos(ha)*np.sin(obslat) - \
                        np.tan(decl)*np.cos(obslat))
    alt = np.arcsin(np.sin(obslat)*np.sin(decl) + \
                        np.cos(obslat)*np.cos(decl)*np.cos(ha))

    # Ensure radian values are between 0 and 2pi
    az = np.mod(az, np.pi*2)
    alt = np.mod(alt, np.pi*2)

    # Convert output values to desired units
    if output == "sexigesimal":
        output = "dmsstr"
    az = protractor.convert(az, "rad", output)
    alt = protractor.convert(alt, "rad", output)

    return (alt, az)


def altaz_to_hadec(alt, az, obslat, input="deg", output="sexigesimal"):
    """Given altitude, azimuth angle (provided in units of 'input')
        and observer latitude (in degrees) return hour angle and 
        declination (in units of 'output').

        Possible values for input and output are "sexigesimal", "deg" and "rad".
    """
    # Convert input args to radians
    if input == "sexigesimal":
        input = "dmsstr"
    alt = protractor.convert(alt, input, "rad")
    az = protractor.convert(az, input, "rad")
    
    # Do the conversion
    ha = np.arctan2(np.sin(az), np.cos(az)*np.sin(obslat) + \
                    np.tan(alt)*np.cos(obslat))
    decl = np.arcsin(np.sin(obslat)*np.sin(alt) - \
                    np.cos(obslat)*np.cos(alt)*np.cos(az))

    # Ensure radian values are between 0 and 2pi
    ha = np.mod(ha, np.pi*2)
    decl = np.mod(decl, np.pi*2)

    # Convert output values to desired units
    if output == "sexigesimal":
        ha = protractor.convert(ha, "rad", "hmsstr")
        decl = protractor.convert(decl, "rad", "dmsstr")
    else:
        ha = protractor.convert(ha, "rad", output)
        decl = protractor.convert(decl, "rad", output)

    return (ha, decl)


def equatorial_to_galactic(ra, decl, input="sexigesimal", output="deg", \
                            J2000=True):
    """Given right ascension and declination (in units of 'input') convert
        to galactic longitude and latitude (returned in units of 'output').

        Possible values for input and output are "sexigesimal", "deg" and "rad".
        If "J2000" is True then input equinox is J2000, otherwise input equinox is
        B1950.
    """
    # Convert equatorial coords to radians
    if input == "sexigesimal":
        ra = protractor.convert(ra, "hmsstr", "rad")
        decl = protractor.convert(decl, "dmsstr", "rad")
    else:
        ra = protractor.convert(ra, input, "rad")
        decl = protractor.convert(decl, input, "rad")

    # Conversion formula expects equatorial coords in B1950 equinox
    if J2000:
        ra, decl = precess_J2000_to_B1950(ra, decl, input='rad', output='rad')

    # Define galactic north pole
    ra_north = 3.35539549 # radians
    decl_north = 0.478220215 # radians
    
    # Do the conversion
    x = np.arctan2(np.sin(ra_north-ra), np.cos(ra_north-ra)*np.sin(decl_north) - \
                    np.tan(decl)*np.cos(decl_north))
    l = 5.28834763 - x # 303 deg = 5.28834763 rad (origin of galactic coords)
    b = np.arcsin(np.sin(decl)*np.sin(decl_north) + \
                    np.cos(decl)*np.cos(decl_north)*np.cos(ra_north-ra))

    # Ensure radian values are between 0 and 2pi
    l = np.mod(l, np.pi*2)
    b = np.mod(b, np.pi*2)

    if b > np.pi:
        b -= np.pi*2

    # Convert output values to desired units
    if output == "sexigesimal":
        output = "dmsstr"
    l = protractor.convert(l, "rad", output)
    b = protractor.convert(b, "rad", output)

    return (l, b)


def precess_B1950_to_J2000(ra, decl, input="sexigesimal", output="sexigesimal"):
    """Given right ascension and declination (in units of 'input') in B1950
        equinox, precess to J2000 equinox (returned in units of 'output').

        Possible values for input and output are "sexigesimal", "deg" and "rad".

        NOTE: Followed http://www.stargazing.net/kepler/b1950.html
    """
    # Convert equatorial coords to radians
    if input == "sexigesimal":
        ra = protractor.convert(ra, "hmsstr", "rad")
        decl = protractor.convert(decl, "dmsstr", "rad")
    else:
        ra = protractor.convert(ra, input, "rad")
        decl = protractor.convert(decl, input, "rad")

    # Convert to rectangular coords
    x = np.cos(ra) * np.cos(decl)
    y = np.sin(ra) * np.cos(decl)
    z = np.sin(decl)

    # Rotate vector
    x2 = 0.9999257080*x - 0.0111789372*y - 0.0048590035*z
    y2 = 0.0111789372*x + 0.9999375134*y - 0.0000271626*z
    z2 = 0.0048590036*x - 0.0000271579*y + 0.9999881946*z
   
    # Convert to equatorial
    ra2000 = np.arctan2(y2,x2)
    decl2000 = np.arcsin(z2)

    # Ensure radian values are between 0 and 2pi
    ra2000 = np.mod(ra2000, np.pi*2)
    decl2000 = np.mod(decl2000, np.pi*2)
   
    # Convert to desired units
    if output == "sexigesimal":
        ra2000 = protractor.convert(ra2000, "rad", "hmsstr")
        decl2000 = protractor.convert(decl2000, "rad", "dmsstr")
    else:
        ra2000 = protractor.convert(ra2000, "rad", output)
        decl2000 = protractor.convert(decl2000, "rad", output)

    return (ra2000, decl2000)


def precess_J2000_to_B1950(ra, decl, input="sexigesimal", output="sexigesimal"):
    """Given right ascension and declination (in units of 'input') in J2000
        equinox, precess to B1950 equinox (returned in units of 'output').

        Possible values for input and output are "sexigesimal", "deg" and "rad".
    """
    # Convert equatorial coords to radians
    if input == "sexigesimal":
        ra = protractor.convert(ra, "hmsstr", "rad")
        decl = protractor.convert(decl, "dmsstr", "rad")
    else:
        ra = protractor.convert(ra, input, "rad")
        decl = protractor.convert(decl, input, "rad")

    # Convert to rectangular coords
    x = np.cos(ra) * np.cos(decl)
    y = np.sin(ra) * np.cos(decl)
    z = np.sin(decl)

    # Rotate vector
    x2 =  0.9999257080*x + 0.0111789372*y + 0.0048590036*z
    y2 = -0.0111789372*x + 0.9999375134*y - 0.0000271579*z
    z2 = -0.0048590035*x - 0.0000271626*y + 0.9999881946*z
   
    # Convert to equatorial
    ra1950 = np.arctan2(y2,x2)
    decl1950 = np.arcsin(z2)

    # Ensure radian values are between 0 and 2pi
    ra1950 = np.mod(ra1950, np.pi*2)
    decl1950 = np.mod(decl1950, np.pi*2)
   
    # Convert to desired units
    if output == "sexigesimal":
        ra1950 = protractor.convert(ra1950, "rad", "hmsstr")
        decl1950 = protractor.convert(decl1950, "rad", "dmsstr")
    else:
        ra1950 = protractor.convert(ra1950, "rad", output)
        decl1950 = protractor.convert(decl1950, "rad", output)

    return (ra1950, decl1950)


def precess(ra, decl, inequinox, outequinox, \
                input="sexigesimal", output="sexigesimal"):
    """Given right ascension and declination (in units of 'input') in 'inequinox'
        equinox, precess to 'outequinox' equinox (returned in units of 'output').

        Possible values for input and output are "sexigesimal", "deg" and "rad".
        (Follow Jean Meeus' Astronomical Formulae For Calculators, 4th Ed., Ch 14
            Rigorous Method.)
    """
    warnings.warn("Results not exactly correct...")
    # Convert equatorial coords to radians
    if input == "sexigesimal":
        ra = protractor.convert(ra, "hmsstr", "rad")
        decl = protractor.convert(decl, "dmsstr", "rad")
    else:
        ra = protractor.convert(ra, input, "rad")
        decl = protractor.convert(decl, input, "rad")

    inJD = calendar.date_to_JD(inequinox, 0, 0, gregorian=True)
    outJD = calendar.date_to_JD(outequinox, 0, 0, gregorian=True)

    print inJD, outJD

    intau = (inJD - 2415020.313)/36524.2199
    outtau = (outJD - inJD)/36524.2199

    print intau, outtau

    # The following 3 variables are in arcseconds
    zeta = (2304.250 + 1.396*intau)*outtau + 0.302*outtau**2 + 0.018*outtau**3
    z = zeta + 0.791*outtau**2 + 0.001*outtau**3
    theta = (2004.682 - 0.853*intau)*outtau - 0.426*outtau**2 - 0.042*outtau**3

    print zeta, z, theta

    # Convert to radians
    zeta = zeta/3600*protractor.DEGTORAD
    z = z/3600*protractor.DEGTORAD
    theta = theta/3600*protractor.DEGTORAD

    A = np.cos(decl)*np.sin(ra+zeta)
    B = np.cos(theta)*np.cos(decl)*np.cos(ra+zeta)-np.sin(theta)*np.sin(decl)
    C = np.sin(theta)*np.cos(decl)*np.cos(ra+zeta)+np.cos(theta)*np.sin(decl)

    print A, B, C

    outra = np.arctan2(A, B)+z
    outdecl = np.arcsin(C)

    # Ensure radian values are between 0 and 2pi
    outra = np.mod(outra, np.pi*2)
    outdecl = np.mod(outdecl, np.pi*2)
   
    # Convert to desired units
    if output == "sexigesimal":
        outra = protractor.convert(outra, "rad", "hmsstr")
        outdecl = protractor.convert(outdecl, "rad", "dmsstr")
    else:
        outra = protractor.convert(outra, "rad", output)
        outdecl = protractor.convert(outdecl, "rad", output)

    return (outra, outdecl)

def angsep(ra1, dec1, ra2, dec2, input="sexigesimal", output="deg"):
    """
    return angular separation in units of 'output'.
    ra1, dec1, ra2, dec2 are all given in unites of 'input'.
    If 'input' is not a string, it is assumed to be a 2-tuple, defining
    the input format for ra1/dec1, and ra2/dec2 respectively.
    
    Possible values for input and output are "sexigesimal", "deg" and "rad".
    """
<<<<<<< HEAD
   
    if input=="sexigesimal":
        ra1_rad = protractor.convert(ra1, 'hmsstr', "rad")
        ra2_rad = protractor.convert(ra2, 'hmsstr', "rad")
        dec1_rad = protractor.convert(dec1, 'dmsstr', "rad")
        dec2_rad = protractor.convert(dec2, 'dmsstr', "rad")
    else:
        ra1_rad = protractor.convert(ra1, input, "rad")
        ra2_rad = protractor.convert(ra2, input, "rad")
        dec1_rad = protractor.convert(dec1, input, "rad")
        dec2_rad = protractor.convert(dec2, input, "rad")
=======
    if type(input)==types.StringType:
        # input type is same for both sets of coords
        input1 = input
        input2 = input
    else:
        # Assume input argument is a tuple contaning 2 strings
        input1 = input[0]
        input2 = input[1]
    if input1=="sexigesimal":
        ra1_rad = protractor.convert(ra1, "hmsstr", "rad")
        dec1_rad = protractor.convert(dec1, "dmsstr", "rad")
    else:
        ra1_rad = protractor.convert(ra1, input1, "rad")
        dec1_rad = protractor.convert(dec1, input1, "rad")
    if input2=="sexigesimal":
        ra2_rad = protractor.convert(ra2, "hmsstr", "rad")
        dec2_rad = protractor.convert(dec2, "dmsstr", "rad")
    else:
        ra2_rad = protractor.convert(ra2, input2, "rad")
        dec2_rad = protractor.convert(dec2, input2, "rad")

>>>>>>> eb165691
    angsep_rad = np.arccos(np.sin(dec1_rad)*np.sin(dec2_rad)+\
                    np.cos(dec1_rad)*np.cos(dec2_rad)*np.cos(ra1_rad-ra2_rad))
    angsep = protractor.convert(angsep_rad, "rad", "deg")
    return angsep<|MERGE_RESOLUTION|>--- conflicted
+++ resolved
@@ -397,19 +397,6 @@
     
     Possible values for input and output are "sexigesimal", "deg" and "rad".
     """
-<<<<<<< HEAD
-   
-    if input=="sexigesimal":
-        ra1_rad = protractor.convert(ra1, 'hmsstr', "rad")
-        ra2_rad = protractor.convert(ra2, 'hmsstr', "rad")
-        dec1_rad = protractor.convert(dec1, 'dmsstr', "rad")
-        dec2_rad = protractor.convert(dec2, 'dmsstr', "rad")
-    else:
-        ra1_rad = protractor.convert(ra1, input, "rad")
-        ra2_rad = protractor.convert(ra2, input, "rad")
-        dec1_rad = protractor.convert(dec1, input, "rad")
-        dec2_rad = protractor.convert(dec2, input, "rad")
-=======
     if type(input)==types.StringType:
         # input type is same for both sets of coords
         input1 = input
@@ -431,7 +418,6 @@
         ra2_rad = protractor.convert(ra2, input2, "rad")
         dec2_rad = protractor.convert(dec2, input2, "rad")
 
->>>>>>> eb165691
     angsep_rad = np.arccos(np.sin(dec1_rad)*np.sin(dec2_rad)+\
                     np.cos(dec1_rad)*np.cos(dec2_rad)*np.cos(ra1_rad-ra2_rad))
     angsep = protractor.convert(angsep_rad, "rad", "deg")
